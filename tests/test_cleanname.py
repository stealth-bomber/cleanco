--- conflicted
+++ resolved
@@ -89,12 +89,12 @@
    for testname, (variation, expected) in unicode_umlaut_tests.items():
       assert basename(variation, terms, prefix=True) == expected, errmsg % testname
 
-<<<<<<< HEAD
 
 def test_deterministic_cleanup_for_two_types(terms):
    assert basename("name ltd inc.", terms, prefix=False, suffix=True, middle=False) == "name"
    assert basename("name inc. ltd", terms, prefix=False, suffix=True, middle=False) == "name inc."
-=======
+
+
 terms_with_accents_tests = {
    "term with ł correct spelling": ("Łoś spółka z o.o", "Łoś"),
    "term with ł incorrect spelling": ("Łoś spolka z o.o", "Łoś"),
@@ -103,5 +103,4 @@
 def test_terms_with_accents(terms):
    errmsg = "preserving cleanup of %s failed"
    for testname, (variation, expected) in terms_with_accents_tests.items():
-      assert basename(variation, terms, suffix=True) == expected, errmsg % testname
->>>>>>> 0cb31853
+      assert basename(variation, terms, suffix=True) == expected, errmsg % testname